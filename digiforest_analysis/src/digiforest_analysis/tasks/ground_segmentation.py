from digiforest_analysis.tasks import BaseTask

import numpy as np
import open3d as o3d


class GroundSegmentation(BaseTask):
    def __init__(self, **kwargs):
        super().__init__(**kwargs)

        self._voxel_filter_size = kwargs.get("voxel_filter_size", 0.05)
        self._max_distance_to_plane = kwargs.get("max_distance_to_plane", 0.5)
        self._cell_size = kwargs.get("cell_size", 4.0)
        self._normal_thr = kwargs.get("normal_thr", 0.95)
        self._cloud_boxsize = kwargs.get("box_size", 80)

    def _process(self, **kwargs):
        """ "
        Processes the cloud and outputs the ground and forest clouds

        Returns:
            _type_: _description_
        """
        cloud = kwargs.get("cloud")
        method = kwargs.get("method", "default")

        if method == "default":
            ground_cloud, forest_cloud = self.run_default(cloud)
        elif method == "indexing":
            ground_cloud, forest_cloud = self.run_indexing(cloud)
        elif method == "csf":
            ground_cloud, forest_cloud = self.run_csf(cloud)

        return ground_cloud, forest_cloud

    def run_default(self, cloud):
        # Filter by normal
        mask = cloud.point.normals[:, 2] > self._normal_thr
        coarse_ground_cloud = cloud.select_by_mask(mask)
        forest_cloud = cloud.select_by_mask(mask, invert=True)

        if self._voxel_filter_size > 0.0:
            coarse_ground_cloud = coarse_ground_cloud.voxel_down_sample(
                voxel_size=self._voxel_filter_size
            )

        # Fit plane per cell
        mid_point = coarse_ground_cloud.point.positions.mean(dim=0)

        d_x = np.arange(
            mid_point[0].item() - self._cloud_boxsize / 2,
            mid_point[0].item() + self._cloud_boxsize / 2,
            self._cell_size,
        )
        d_y = np.arange(
            mid_point[1].item() - self._cloud_boxsize / 2,
            mid_point[1].item() + self._cloud_boxsize / 2,
            self._cell_size,
        )

        def crop_box(cloud, midpoint, boxsize):
            minx = midpoint[0] - boxsize / 2
            miny = midpoint[1] - boxsize / 2
            minz = -1000000000
            maxx = midpoint[0] + boxsize / 2
            maxy = midpoint[1] + boxsize / 2
            maxz = 10000000000

            cropping_box = o3d.t.geometry.AxisAlignedBoundingBox(
                np.array([minx, miny, minz]),
                np.array([maxx, maxy, maxz]),
            )
            # Crop the point cloud
            cropped_point_cloud = cloud.crop(cropping_box)
            return cropped_point_cloud

        refined_ground_cloud = o3d.t.geometry.PointCloud()
        for xx in d_x:
            for yy in d_y:
                # Crop the cloud
                cropped_cloud = crop_box(cloud, (xx, yy), self._cell_size)

                # Check if there are enough points
                if len(cropped_cloud.point.positions) > 100:
                    # Run plane fitting
                    plane_model, inliers = cropped_cloud.to_legacy().segment_plane(
                        distance_threshold=self._max_distance_to_plane,
                        ransac_n=3,
                        num_iterations=1000,
                    )
                    if len(inliers) > 20:
                        if not ("positions" in refined_ground_cloud.point):
                            refined_ground_cloud = cropped_cloud.select_by_index(
                                indices=inliers
                            )
                        else:
                            refined_ground_cloud += cropped_cloud.select_by_index(
                                indices=inliers
                            )

        return refined_ground_cloud, forest_cloud

    def run_indexing(self, cloud):
        # Filter by normal
        mask = cloud.point.normals[:, 2] > self._normal_thr
        coarse_ground_cloud = cloud.select_by_mask(mask)
        forest_cloud = cloud.select_by_mask(mask, invert=True)

        if self._voxel_filter_size > 0.0:
            coarse_ground_cloud = coarse_ground_cloud.voxel_down_sample(
                voxel_size=self._voxel_filter_size
            )

        # Fit plane per cell
        # number of cells is (self._cloud_boxsize/cell_size) squared
        mid_point = coarse_ground_cloud.point.positions.mean(dim=0)

        d_x = np.arange(
            mid_point[0].item() - self._cloud_boxsize / 2,
            mid_point[0].item() + self._cloud_boxsize / 2,
            self._cell_size,
        )
        d_y = np.arange(
            mid_point[1].item() - self._cloud_boxsize / 2,
            mid_point[1].item() + self._cloud_boxsize / 2,
            self._cell_size,
        )

        def get_cell_mask(cloud, midpoint, boxsize):
            minx = midpoint[0] - boxsize / 2
            miny = midpoint[1] - boxsize / 2
            maxx = midpoint[0] + boxsize / 2
            maxy = midpoint[1] + boxsize / 2
            mask = (
                (cloud.point.positions[:, 0] >= minx)
                & (cloud.point.positions[:, 0] < maxx)
                & (cloud.point.positions[:, 1] >= miny)
                & (cloud.point.positions[:, 0] < maxy)
            )
            return mask

        cloud_inliers = []
        for xx in d_x:
            for yy in d_y:
                cell_mask = get_cell_mask(
                    coarse_ground_cloud, (xx, yy), self._cell_size
                )

                # Check if there are enough points
                if cell_mask.numpy().sum() > 100:
                    # Mask the cloud
                    sub_cloud = coarse_ground_cloud.select_by_mask(cell_mask)

                    # Run plane fitting
                    plane_model, inliers = sub_cloud.to_legacy().segment_plane(
                        distance_threshold=self._max_distance_to_plane,
                        ransac_n=3,
                        num_iterations=1000,
                    )

                    if len(inliers) > 20:
                        # This is ugly and requires to flatten the vector afterwards
                        cloud_inliers.extend(inliers)

        cloud_inliers = np.asarray(cloud_inliers, dtype=np.int64).flatten()
        refined_ground_cloud = coarse_ground_cloud.select_by_index(cloud_inliers)

        return refined_ground_cloud, forest_cloud

    def run_csf(self, cloud):
        # This requires to "pip install cloth-simulation-filter"
        import CSF

        csf = CSF.CSF()
        csf.params.bSloopSmooth = False
        csf.params.cloth_resolution = self._cell_size
        points = cloud.point.positions.numpy().tolist()

        csf.setPointCloud(points)
        ground_indices = CSF.VecInt()
        forest_indices = CSF.VecInt()
        csf.do_filtering(ground_indices, forest_indices)
        ground_indices = np.array(ground_indices, dtype=int)
        forest_indices = np.array(forest_indices, dtype=int)

        ground_cloud = cloud.select_by_index(ground_indices)
        forest_cloud = cloud.select_by_index(forest_indices)

        return ground_cloud, forest_cloud


if __name__ == "__main__":
    """Minimal example"""
    import os
    import sys
    from digiforest_analysis.utils import pcd

    if len(sys.argv) != 3:
        print("Usage : ./script input_cloud output_folder")
    else:
        filename, extension = os.path.splitext(sys.argv[1])

        if extension != ".pcd":
            sys.exit("Input file must be a pcd file")

    cloud, header = pcd.load(sys.argv[1], binary=True)
    assert len(cloud.point.normals) > 0

    app = GroundSegmentation(
        max_distance_to_plane=0.5,
        cell_size=4.0,
        normal_thr=0.90,
        box_size=80,
    )
<<<<<<< HEAD
    ground_cloud, forest_cloud = app.process(cloud=cloud)

    # Visualize clouds
    ground_cloud.paint_uniform_color([0.0, 0.0, 1.0])
    forest_cloud.paint_uniform_color([1.0, 0.0, 1.0])

    o3d.visualization.draw_geometries(
        [ground_cloud.to_legacy(), forest_cloud.to_legacy()],
        zoom=0.5,
        front=[0.79, 0.02, 0.60],
        lookat=[2.61, 2.04, 1.53],
        up=[-0.60, -0.012, 0.79],
=======
    ground_cloud, forest_cloud = app.process(cloud=cloud, method="default")

    header_fix = {"VIEWPOINT": header["VIEWPOINT"]}
    pcd.write(
        ground_cloud, header_fix, os.path.join(sys.argv[2], "o3d_ground_cloud.pcd")
>>>>>>> 53977016
    )

    # Write clouds
    header_fix = {"VIEWPOINT": header["VIEWPOINT"]}
    pcd.write(ground_cloud, header_fix, os.path.join(sys.argv[2], "ground_cloud.pcd"))
    pcd.write(forest_cloud, header_fix, os.path.join(sys.argv[2], "forest_cloud.pcd"))<|MERGE_RESOLUTION|>--- conflicted
+++ resolved
@@ -212,8 +212,8 @@
         normal_thr=0.90,
         box_size=80,
     )
-<<<<<<< HEAD
-    ground_cloud, forest_cloud = app.process(cloud=cloud)
+
+    ground_cloud, forest_cloud = app.process(cloud=cloud, method="default")
 
     # Visualize clouds
     ground_cloud.paint_uniform_color([0.0, 0.0, 1.0])
@@ -225,13 +225,6 @@
         front=[0.79, 0.02, 0.60],
         lookat=[2.61, 2.04, 1.53],
         up=[-0.60, -0.012, 0.79],
-=======
-    ground_cloud, forest_cloud = app.process(cloud=cloud, method="default")
-
-    header_fix = {"VIEWPOINT": header["VIEWPOINT"]}
-    pcd.write(
-        ground_cloud, header_fix, os.path.join(sys.argv[2], "o3d_ground_cloud.pcd")
->>>>>>> 53977016
     )
 
     # Write clouds
