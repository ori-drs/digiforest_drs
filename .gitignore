*.pyc
env/*
<<<<<<< HEAD
.ipynb_checkpoints/
*.vscode/
=======

*.egg-info/
>>>>>>> bfd8684c
<|MERGE_RESOLUTION|>--- conflicted
+++ resolved
@@ -1,9 +1,5 @@
 *.pyc
 env/*
-<<<<<<< HEAD
 .ipynb_checkpoints/
 *.vscode/
-=======
-
-*.egg-info/
->>>>>>> bfd8684c
+*.egg-info/